--- conflicted
+++ resolved
@@ -3,10 +3,14 @@
   return {
     presets: [
       'babel-preset-expo',
-<<<<<<< HEAD
-=======
       '@babel/preset-flow',
->>>>>>> e471cc96
+      [
+        '@babel/preset-typescript',
+        {
+          allowDeclareFields: true,
+          allowNamespaces: true,
+        }
+      ]
       [
         '@babel/preset-typescript',
         {
@@ -16,7 +20,10 @@
       ]
     ],
     plugins: [
-<<<<<<< HEAD
+      '@babel/plugin-syntax-flow',
+      '@babel/plugin-transform-flow-strip-types',
+      'react-native-reanimated/plugin',
+    ],
       ['react-native-reanimated/plugin', {
         relativeSourceLocation: true,
       }],
@@ -28,11 +35,11 @@
         }
       }],
       '@babel/plugin-transform-runtime',
-=======
-      '@babel/plugin-syntax-flow',
-      '@babel/plugin-transform-flow-strip-types',
-      'react-native-reanimated/plugin',
->>>>>>> e471cc96
     ],
+    env: {
+      production: {
+        plugins: ['react-native-paper/babel']
+      }
+    }
   };
 };